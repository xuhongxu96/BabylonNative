#pragma once

#include "BgfxCallback.h"
#include "SafeTimespanGuarantor.h"

#include <arcana/containers/ticketed_collection.h>
#include <arcana/threading/blocking_concurrent_queue.h>
#include <arcana/threading/dispatcher.h>
#include <arcana/threading/task.h>
#include <arcana/threading/affinity.h>

#include <napi/env.h>

#include <bgfx/bgfx.h>
#include <bgfx/platform.h>

#include <memory>
#include <map>
#include <optional>
#include <unordered_map>

namespace Babylon
{
    struct WindowConfiguration;
    struct ContextConfiguration;

    class GraphicsImpl
    {
    public:
        /* ********** BEGIN UPWARD-FACING CONTRACT ********** */

        GraphicsImpl();
        virtual ~GraphicsImpl();

        void UpdateWindow(const WindowConfiguration& config);
        void UpdateContext(const ContextConfiguration& config);
        void Resize(size_t width, size_t height);

        void AddToJavaScript(Napi::Env);
        static GraphicsImpl& GetFromJavaScript(Napi::Env);

        void EnableRendering();
        void DisableRendering();

        void SetDiagnosticOutput(std::function<void(const char* output)> diagnosticOutput);

        void StartRenderingCurrentFrame();
        void FinishRenderingCurrentFrame();

        SafeTimespanGuarantor& GetSafeTimespanGuarantor(const char* updateName);

        /* ********** END UPWARD-FACING CONTRACT ********** */

        /* ********** BEGIN DOWNWARD-FACING CONTRACT ********** */

        class Update;

        class UpdateToken final
        {
        public:
            UpdateToken(const UpdateToken& other) = delete;
            UpdateToken(UpdateToken&&) = default;

            bgfx::Encoder* GetEncoder();

        private:
            friend class Update;

            UpdateToken(GraphicsImpl&, SafeTimespanGuarantor&);

            GraphicsImpl& m_graphicsImpl;
            SafeTimespanGuarantor::SafetyGuarantee m_guarantee;
        };

        class Update
        {
        public:
            continuation_scheduler<>& Scheduler()
            {
                return m_safeTimespanGuarantor.OpenScheduler();
            }

            UpdateToken GetUpdateToken()
            {
                return {m_graphicsImpl, m_safeTimespanGuarantor};
            }

        private:
            friend class GraphicsImpl;

            Update(SafeTimespanGuarantor& safeTimespanGuarantor, GraphicsImpl& graphicsImpl)
                : m_safeTimespanGuarantor{safeTimespanGuarantor}
                , m_graphicsImpl{graphicsImpl}
            {
            }

            SafeTimespanGuarantor& m_safeTimespanGuarantor;
            GraphicsImpl& m_graphicsImpl;
        };

        // Deprecated
        struct TextureInfo final
        {
        public:
            uint16_t Width{};
            uint16_t Height{};
            bool HasMips{};
            uint16_t NumLayers{};
            bgfx::TextureFormat::Enum Format{};
        };

        continuation_scheduler<>& BeforeRenderScheduler();
        continuation_scheduler<>& AfterRenderScheduler();

        Update GetUpdate(const char* updateName);

        // Deprecated
        void AddTexture(bgfx::TextureHandle handle, uint16_t width, uint16_t height, bool hasMips, uint16_t numLayers, bgfx::TextureFormat::Enum format);
        void RemoveTexture(bgfx::TextureHandle handle);
        TextureInfo GetTextureInfo(bgfx::TextureHandle handle);

        void RequestScreenShot(std::function<void(std::vector<uint8_t>)> callback);

        arcana::task<void, std::exception_ptr> ReadTextureAsync(bgfx::TextureHandle handle, gsl::span<uint8_t> data);

        float GetHardwareScalingLevel();
        void SetHardwareScalingLevel(float level);

        size_t GetWidth() const;
        size_t GetHeight() const;
        float GetDevicePixelRatio();

        uint16_t CreateNativeTexture(uintptr_t texturePtr);

        using CaptureCallbackTicketT = arcana::ticketed_collection<std::function<void(const BgfxCallback::CaptureData&)>>::ticket;
        CaptureCallbackTicketT AddCaptureCallback(std::function<void(const BgfxCallback::CaptureData&)> callback);

        bgfx::ViewId AcquireNewViewId(bgfx::Encoder&);

    private:
        friend class UpdateToken;

<<<<<<< HEAD
        void ConfigureBgfxPlatformData(const WindowConfiguration& config, bgfx::PlatformData& platformData);
        void ConfigureBgfxPlatformData(const ContextConfiguration& config, bgfx::PlatformData& platformData);
        float UpdateDevicePixelRatio(const WindowConfiguration& config);
=======
        static const bool s_bgfxFlipAfterRender;
        static const bgfx::RendererType::Enum s_bgfxRenderType;
        static void ConfigureBgfxPlatformData(const WindowConfiguration& config, bgfx::PlatformData& platformData);
        static void ConfigureBgfxPlatformData(const ContextConfiguration& config, bgfx::PlatformData& platformData);
        static float GetDevicePixelRatio(const WindowConfiguration& config);
>>>>>>> f9e33ea1

        void UpdateBgfxState();
        void UpdateBgfxResolution();
        void DiscardIfDirty();
        void RequestScreenShots();
        void Frame();
        bgfx::Encoder* GetEncoderForThread();
        void EndEncoders();
        void CaptureCallback(const BgfxCallback::CaptureData&);

        arcana::affinity m_renderThreadAffinity{};
        bool m_rendering{};

        std::atomic<bgfx::ViewId> m_nextViewId{0};

        std::optional<arcana::cancellation_source> m_cancellationSource{};

        struct
        {
            std::recursive_mutex Mutex{};

            struct
            {
                bgfx::Init InitState{};
                bool Initialized{};
                bool Dirty{};
            } Bgfx{};

            struct
            {
                size_t Width{};
                size_t Height{};
                float HardwareScalingLevel{1.0f};
                float DevicePixelRatio{1.0f};
            } Resolution{};
        } m_state;

        BgfxCallback m_bgfxCallback;

        continuation_dispatcher<> m_beforeRenderDispatcher{};
        continuation_dispatcher<> m_afterRenderDispatcher{};

        std::mutex m_captureCallbacksMutex{};
        arcana::ticketed_collection<std::function<void(const BgfxCallback::CaptureData&)>> m_captureCallbacks{};

        arcana::blocking_concurrent_queue<std::function<void(std::vector<uint8_t>)>> m_screenShotCallbacks{};

        std::map<std::thread::id, bgfx::Encoder*> m_threadIdToEncoder{};
        std::mutex m_threadIdToEncoderMutex{};

        std::queue<std::pair<uint32_t, arcana::task_completion_source<void, std::exception_ptr>>> m_readTextureRequests{};

        std::unordered_map<uint16_t, TextureInfo> m_textureHandleToInfo{};
        std::mutex m_textureHandleToInfoMutex{};

        std::map<std::string, SafeTimespanGuarantor> m_updateSafeTimespans{};
        std::mutex m_updateSafeTimespansMutex{};
    };
}<|MERGE_RESOLUTION|>--- conflicted
+++ resolved
@@ -140,17 +140,11 @@
     private:
         friend class UpdateToken;
 
-<<<<<<< HEAD
-        void ConfigureBgfxPlatformData(const WindowConfiguration& config, bgfx::PlatformData& platformData);
-        void ConfigureBgfxPlatformData(const ContextConfiguration& config, bgfx::PlatformData& platformData);
-        float UpdateDevicePixelRatio(const WindowConfiguration& config);
-=======
         static const bool s_bgfxFlipAfterRender;
         static const bgfx::RendererType::Enum s_bgfxRenderType;
         static void ConfigureBgfxPlatformData(const WindowConfiguration& config, bgfx::PlatformData& platformData);
         static void ConfigureBgfxPlatformData(const ContextConfiguration& config, bgfx::PlatformData& platformData);
         static float GetDevicePixelRatio(const WindowConfiguration& config);
->>>>>>> f9e33ea1
 
         void UpdateBgfxState();
         void UpdateBgfxResolution();
