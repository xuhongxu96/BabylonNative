--- conflicted
+++ resolved
@@ -1328,19 +1328,9 @@
         });
     }
 
-<<<<<<< HEAD
-            m_viewidSet.Clear();
-=======
     void NativeEngine::EndFrame()
     {
-        // recycle viewIds used as viewports
-        for (auto id : m_viewportIds)
-        {
-            m_viewidSet.Recycle(id);
-        }
-        m_viewportIds.clear();
-        m_currentBackbufferViewId = 0;
->>>>>>> 54868498
+        m_viewidSet.ResetViewIds();
 
         bgfx::frame();
     }
